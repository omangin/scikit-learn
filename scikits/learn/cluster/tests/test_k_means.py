--- conflicted
+++ resolved
@@ -14,16 +14,8 @@
 from ...utils import shuffle
 
 n_clusters = 3
-<<<<<<< HEAD
-centers = np.array([[1, 1], [-1, -1], [1, -1]]) + 10
-X, _ = make_blobs(n_samples=60, n_features=2, centers=centers,
-                  cluster_std=0.1, shuffle=False, random_state=0)
-
-S = sp.csr_matrix(X)
-=======
 X = generate_clustered_data(n_clusters=n_clusters, std=.1)
 X_csr = sp.csr_matrix(X)
->>>>>>> eaa9253f
 
 
 def test_k_means_pp_init():
